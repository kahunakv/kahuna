--- conflicted
+++ resolved
@@ -11,16 +11,12 @@
 internal sealed class GrpcBatcherItem
 {
     /// <summary>
-<<<<<<< HEAD
-    /// Unique ID of the request
-=======
     /// Type of batching
     /// </summary>
     public GrpcBatcherItemType Type { get; }
     
     /// <summary>
     /// Unique ID for the request
->>>>>>> 4b743c50
     /// </summary>
     public int RequestId { get; }
     
