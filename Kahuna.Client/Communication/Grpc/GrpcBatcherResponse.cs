--- conflicted
+++ resolved
@@ -22,16 +22,12 @@
 
     public GrpcTryExistsKeyValueResponse? TryExistsKeyValue { get; }
     
-<<<<<<< HEAD
-    public GrpcTryExecuteTransactionScriptResponse? TryExecuteTransactionScript { get; }
-=======
     public GrpcTryExecuteTransactionResponse? TryExecuteTransaction { get; }
     
     public GrpcBatcherResponse(GrpcTryLockResponse tryLock)
     {
         TryLock = tryLock;
     }
->>>>>>> 4b743c50
 
     public GrpcBatcherResponse(GrpcTrySetKeyValueResponse trySetKeyValue)
     {
