--- conflicted
+++ resolved
@@ -79,6 +79,9 @@
             .WithSettings(o => o.HttpVersion = "2.0")
             .PostStringAsync(payload)
             .ReceiveJson<KahunaLockResponse>()).ConfigureAwait(false);
+
+        if (response is null)
+            throw new KahunaException("Response is null");    
         
         return response.Type == LockResponseType.Locked ? KahunaLockAcquireResult.Success : KahunaLockAcquireResult.Conflicted;
     }
@@ -101,6 +104,9 @@
             .PostStringAsync(payload)
             .ReceiveJson<KahunaLockResponse>())
             .ConfigureAwait(false);
+
+        if (response is null)
+            throw new KahunaException("Response is null");
         
         return response.Type == LockResponseType.Unlocked;
     }
@@ -145,11 +151,10 @@
                     .PostStringAsync(payload)
                     .ReceiveJson<KahunaGetResponse>())
             .ConfigureAwait(false);
+
+        if (response is null)
+            throw new KahunaException("Response is null");
         
-<<<<<<< HEAD
-        return response.Type == LockResponseType.Got;
-=======
         return new KahunaLockInfo(response.Type, response.Owner, response.Expires, response.FencingToken);
->>>>>>> f14d8a19
     }
 }