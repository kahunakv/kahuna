--- conflicted
+++ resolved
@@ -41,15 +41,10 @@
 
     for (int i = 0; i < numberOfTasks; i++)
     {
-<<<<<<< HEAD
-        tasks.Add(SetKeyConcurrently(locks1));
-        tasks.Add(GetKeyConcurrently(locks2));
-=======
         if (i % 2 == 0)
             tasks.Add(SetKeyConcurrently(locks));
         else
             tasks.Add(GetKeyConcurrently(locks));
->>>>>>> e236d3b9
         //tasks.Add(ExecuteTxConcurrently(kahunaScript));
     }
 
@@ -98,28 +93,19 @@
 {
     try
     {
-<<<<<<< HEAD
-        using CancellationTokenSource src = new();
-        src.CancelAfter(TimeSpan.FromSeconds(10));
-=======
         using CancellationTokenSource cts = new();
         cts.CancelAfter(TimeSpan.FromSeconds(10));
->>>>>>> e236d3b9
 
         string key = GetRandomLockNameFromList(tokens);
         string value = GetRandomLockNameFromList(tokens);
 
-<<<<<<< HEAD
-        KahunaKeyValue result = await keyValues.SetKeyValue(key, value, TimeSpan.FromHours(5), KeyValueFlags.Set, KeyValueDurability.Persistent, src.Token);
-=======
         KahunaKeyValue result = await keyValues.SetKeyValue(
-            key, value, 
-            TimeSpan.FromHours(5), 
-            KeyValueFlags.Set, 
+            key, value,
+            TimeSpan.FromHours(5),
+            KeyValueFlags.Set,
             KeyValueDurability.Persistent,
             cancellationToken: cts.Token
         );
->>>>>>> e236d3b9
 
         if (!result.Success)
             throw new KahunaException("Not set " + key, LockResponseType.Busy);
