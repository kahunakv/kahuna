
using Kahuna.Server.Communication.Internode;
using Kommander;
using Kahuna.Server.Configuration;
using Kahuna.Shared.Locks;

namespace Kahuna.Server.Locks;

internal sealed class LockLocator
{
    private readonly LockManager manager;

    private readonly KahunaConfiguration configuration;

    private readonly IRaft raft;
    
    private readonly IInterNodeCommunication interNodeCommunication;

    private readonly ILogger<IKahuna> logger;

    /// <summary>
    /// Constructor
    /// </summary>
    /// <param name="manager"></param>
    /// <param name="configuration"></param>
    /// <param name="raft"></param>
    /// <param name="interNodeCommunication"></param>
    /// <param name="logger"></param>
    public LockLocator(LockManager manager, KahunaConfiguration configuration, IRaft raft, IInterNodeCommunication interNodeCommunication, ILogger<IKahuna> logger)
    {
        this.manager = manager;
        this.configuration = configuration;
        this.raft = raft;
        this.interNodeCommunication = interNodeCommunication;
        this.logger = logger;
    }
    
    /// <summary>
    /// Locates the leader node for the given key and passes a TryLock request to the locker actor for the given lock name.
    /// </summary>
    /// <param name="resource"></param>
    /// <param name="owner"></param>
    /// <param name="expiresMs"></param>
    /// <param name="durability"></param>
    /// <param name="cancellationToken"></param>
    /// <returns></returns>
    public async Task<(LockResponseType, long)> LocateAndTryLock(string resource, byte[] owner, int expiresMs, LockDurability durability, CancellationToken cancellationToken)
    {
        if (string.IsNullOrEmpty(resource))
            return (LockResponseType.InvalidInput, 0);
        
        if (owner.Length == 0)
            return (LockResponseType.InvalidInput, 0);
        
        if (expiresMs <= 0)
            return (LockResponseType.InvalidInput, 0);
        
        int partitionId = raft.GetPartitionKey(resource);

        if (!raft.Joined || await raft.AmILeader(partitionId, cancellationToken))
            return await manager.TryLock(resource, owner, expiresMs, durability);
            
        string leader = await raft.WaitForLeader(partitionId, cancellationToken);
        if (leader == raft.GetLocalEndpoint())
            return (LockResponseType.MustRetry, 0);
        
        logger.LogDebug("LOCK Redirect {LockName} to leader partition {Partition} at {Leader}", resource, partitionId, leader);

        return await interNodeCommunication.TryLock(leader, resource, owner, expiresMs, durability, cancellationToken);
    }
    
    /// <summary>
    /// Locates the leader node for the given key and passes a TryLock request to the locker actor for the given lock name.
    /// </summary>
    /// <param name="resource"></param>
    /// <param name="owner"></param>
    /// <param name="expiresMs"></param>
    /// <param name="durability"></param>
    /// <param name="cancellationToken"></param>
    /// <returns></returns>
    public async Task<(LockResponseType, long)> LocateAndTryExtendLock(string resource, byte[] owner, int expiresMs, LockDurability durability, CancellationToken cancellationToken)
    {
        if (string.IsNullOrEmpty(resource))
            return (LockResponseType.InvalidInput, 0);
        
        if (owner.Length == 0)
            return (LockResponseType.InvalidInput, 0);
        
        if (expiresMs <= 0)
            return (LockResponseType.InvalidInput, 0);
        
        int partitionId = raft.GetPartitionKey(resource);

        if (!raft.Joined || await raft.AmILeader(partitionId, cancellationToken))
            return await manager.TryExtendLock(resource, owner, expiresMs, durability);
            
        string leader = await raft.WaitForLeader(partitionId, cancellationToken);
        if (leader == raft.GetLocalEndpoint())
            return (LockResponseType.MustRetry, 0);
        
        logger.LogDebug("EXTEND-LOCK Redirect {LockName} to leader partition {Partition} at {Leader}", resource, partitionId, leader);

        return await interNodeCommunication.TryExtendLock(leader, resource, owner, expiresMs, durability, cancellationToken);
    }
    
    /// <summary>
    /// Locates the leader node for the given key and passes a TryUnlock request to the locker actor for the given lock name.
    /// </summary>
    /// <param name="resource"></param>
    /// <param name="owner"></param>
    /// <param name="expiresMs"></param>
    /// <param name="durability"></param>
    /// <param name="cancellationToken"></param>
    /// <returns></returns>
    public async Task<LockResponseType> LocateAndTryUnlock(string resource, byte[] owner, LockDurability durability, CancellationToken cancellationToken)
    {
        if (string.IsNullOrEmpty(resource))
            return LockResponseType.InvalidInput;
        
<<<<<<< HEAD
        if (string.IsNullOrEmpty(resource))
            return LockResponseType.InvalidInput;        
=======
        if (owner.Length == 0)
            return LockResponseType.InvalidInput;
>>>>>>> 361ea9fc
                
        int partitionId = raft.GetPartitionKey(resource);

        if (!raft.Joined || await raft.AmILeader(partitionId, cancellationToken))
            return await manager.TryUnlock(resource, owner, durability);
            
        string leader = await raft.WaitForLeader(partitionId, cancellationToken);
        if (leader == raft.GetLocalEndpoint())
            return LockResponseType.MustRetry;
        
        logger.LogDebug("EXTEND-LOCK Redirect {LockName} to leader partition {Partition} at {Leader}", resource, partitionId, leader);

        return await interNodeCommunication.TryUnlock(leader, resource, owner, durability, cancellationToken);
    }

    /// <summary>
    /// Locates the leader node for the given key and passes a TryGetLock request to the locker actor for the given lock name.
    /// </summary>
    /// <param name="resource"></param>
    /// <param name="durability"></param>
    /// <param name="cancellationToken"></param>
    /// <returns></returns>
    public async Task<(LockResponseType, ReadOnlyLockContext?)> LocateAndGetLock(string resource, LockDurability durability, CancellationToken cancellationToken)
    {
        if (string.IsNullOrEmpty(resource))
            return (LockResponseType.InvalidInput, null);
        
        int partitionId = raft.GetPartitionKey(resource);

        if (!raft.Joined || await raft.AmILeader(partitionId, cancellationToken))
            return await manager.GetLock(resource, durability);
            
        string leader = await raft.WaitForLeader(partitionId, cancellationToken);
        if (leader == raft.GetLocalEndpoint())
            return (LockResponseType.MustRetry, null);
        
        logger.LogDebug("GET-LOCK Redirect {LockName} to leader partition {Partition} at {Leader}", resource, partitionId, leader);

        return await interNodeCommunication.GetLock(leader, resource, durability, cancellationToken);
    }
}<|MERGE_RESOLUTION|>--- conflicted
+++ resolved
@@ -13,7 +13,7 @@
     private readonly KahunaConfiguration configuration;
 
     private readonly IRaft raft;
-    
+
     private readonly IInterNodeCommunication interNodeCommunication;
 
     private readonly ILogger<IKahuna> logger;
@@ -34,7 +34,7 @@
         this.interNodeCommunication = interNodeCommunication;
         this.logger = logger;
     }
-    
+
     /// <summary>
     /// Locates the leader node for the given key and passes a TryLock request to the locker actor for the given lock name.
     /// </summary>
@@ -48,27 +48,27 @@
     {
         if (string.IsNullOrEmpty(resource))
             return (LockResponseType.InvalidInput, 0);
-        
+
         if (owner.Length == 0)
             return (LockResponseType.InvalidInput, 0);
-        
+
         if (expiresMs <= 0)
             return (LockResponseType.InvalidInput, 0);
-        
+
         int partitionId = raft.GetPartitionKey(resource);
 
         if (!raft.Joined || await raft.AmILeader(partitionId, cancellationToken))
             return await manager.TryLock(resource, owner, expiresMs, durability);
-            
+
         string leader = await raft.WaitForLeader(partitionId, cancellationToken);
         if (leader == raft.GetLocalEndpoint())
             return (LockResponseType.MustRetry, 0);
-        
+
         logger.LogDebug("LOCK Redirect {LockName} to leader partition {Partition} at {Leader}", resource, partitionId, leader);
 
         return await interNodeCommunication.TryLock(leader, resource, owner, expiresMs, durability, cancellationToken);
     }
-    
+
     /// <summary>
     /// Locates the leader node for the given key and passes a TryLock request to the locker actor for the given lock name.
     /// </summary>
@@ -82,27 +82,27 @@
     {
         if (string.IsNullOrEmpty(resource))
             return (LockResponseType.InvalidInput, 0);
-        
+
         if (owner.Length == 0)
             return (LockResponseType.InvalidInput, 0);
-        
+
         if (expiresMs <= 0)
             return (LockResponseType.InvalidInput, 0);
-        
+
         int partitionId = raft.GetPartitionKey(resource);
 
         if (!raft.Joined || await raft.AmILeader(partitionId, cancellationToken))
             return await manager.TryExtendLock(resource, owner, expiresMs, durability);
-            
+
         string leader = await raft.WaitForLeader(partitionId, cancellationToken);
         if (leader == raft.GetLocalEndpoint())
             return (LockResponseType.MustRetry, 0);
-        
+
         logger.LogDebug("EXTEND-LOCK Redirect {LockName} to leader partition {Partition} at {Leader}", resource, partitionId, leader);
 
         return await interNodeCommunication.TryExtendLock(leader, resource, owner, expiresMs, durability, cancellationToken);
     }
-    
+
     /// <summary>
     /// Locates the leader node for the given key and passes a TryUnlock request to the locker actor for the given lock name.
     /// </summary>
@@ -116,24 +116,19 @@
     {
         if (string.IsNullOrEmpty(resource))
             return LockResponseType.InvalidInput;
-        
-<<<<<<< HEAD
-        if (string.IsNullOrEmpty(resource))
-            return LockResponseType.InvalidInput;        
-=======
+
         if (owner.Length == 0)
             return LockResponseType.InvalidInput;
->>>>>>> 361ea9fc
-                
+
         int partitionId = raft.GetPartitionKey(resource);
 
         if (!raft.Joined || await raft.AmILeader(partitionId, cancellationToken))
             return await manager.TryUnlock(resource, owner, durability);
-            
+
         string leader = await raft.WaitForLeader(partitionId, cancellationToken);
         if (leader == raft.GetLocalEndpoint())
             return LockResponseType.MustRetry;
-        
+
         logger.LogDebug("EXTEND-LOCK Redirect {LockName} to leader partition {Partition} at {Leader}", resource, partitionId, leader);
 
         return await interNodeCommunication.TryUnlock(leader, resource, owner, durability, cancellationToken);
@@ -150,16 +145,16 @@
     {
         if (string.IsNullOrEmpty(resource))
             return (LockResponseType.InvalidInput, null);
-        
+
         int partitionId = raft.GetPartitionKey(resource);
 
         if (!raft.Joined || await raft.AmILeader(partitionId, cancellationToken))
             return await manager.GetLock(resource, durability);
-            
+
         string leader = await raft.WaitForLeader(partitionId, cancellationToken);
         if (leader == raft.GetLocalEndpoint())
             return (LockResponseType.MustRetry, null);
-        
+
         logger.LogDebug("GET-LOCK Redirect {LockName} to leader partition {Partition} at {Leader}", resource, partitionId, leader);
 
         return await interNodeCommunication.GetLock(leader, resource, durability, cancellationToken);
